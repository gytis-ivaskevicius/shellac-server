<<<<<<< HEAD
[
  {
    "arg": {
      "Literal": "c"
    },
    "description": ""
  },
  {
    "arg": {
      "Literal": "C"
    },
    "description": ""
  },
  {
    "arg": {
      "Literal": "P"
    },
    "description": ""
  },
  {
    "arg": {
      "Literal": "help"
    },
    "description": ""
  },
  {
    "arg": {
      "Literal": "-"
    },
    "description": ""
  }
]
=======
[{"arg":{"Literal":"c"},"description":""},{"arg":{"Literal":"C"},"description":""},{"arg":{"Literal":"P"},"description":""},{"arg":{"Literal":"help"},"description":""},{"arg":{"Literal":"-"},"description":""}]
>>>>>>> 2af7d391
<|MERGE_RESOLUTION|>--- conflicted
+++ resolved
@@ -1,4 +1,3 @@
-<<<<<<< HEAD
 [
   {
     "arg": {
@@ -30,7 +29,4 @@
     },
     "description": ""
   }
-]
-=======
-[{"arg":{"Literal":"c"},"description":""},{"arg":{"Literal":"C"},"description":""},{"arg":{"Literal":"P"},"description":""},{"arg":{"Literal":"help"},"description":""},{"arg":{"Literal":"-"},"description":""}]
->>>>>>> 2af7d391
+]